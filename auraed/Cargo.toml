# ---------------------------------------------------------------------------- #
#        Apache 2.0 License Copyright © 2022-2023 The Aurae Authors            #
#                                                                              #
#                +--------------------------------------------+                #
#                |   █████╗ ██╗   ██╗██████╗  █████╗ ███████╗ |                #
#                |  ██╔══██╗██║   ██║██╔══██╗██╔══██╗██╔════╝ |                #
#                |  ███████║██║   ██║██████╔╝███████║█████╗   |                #
#                |  ██╔══██║██║   ██║██╔══██╗██╔══██║██╔══╝   |                #
#                |  ██║  ██║╚██████╔╝██║  ██║██║  ██║███████╗ |                #
#                |  ╚═╝  ╚═╝ ╚═════╝ ╚═╝  ╚═╝╚═╝  ╚═╝╚══════╝ |                #
#                +--------------------------------------------+                #
#                                                                              #
#                         Distributed Systems Runtime                          #
#                                                                              #
# ---------------------------------------------------------------------------- #
#                                                                              #
#   Licensed under the Apache License, Version 2.0 (the "License");            #
#   you may not use this file except in compliance with the License.           #
#   You may obtain a copy of the License at                                    #
#                                                                              #
#       http://www.apache.org/licenses/LICENSE-2.0                             #
#                                                                              #
#   Unless required by applicable law or agreed to in writing, software        #
#   distributed under the License is distributed on an "AS IS" BASIS,          #
#   WITHOUT WARRANTIES OR CONDITIONS OF ANY KIND, either express or implied.   #
#   See the License for the specific language governing permissions and        #
#   limitations under the License.                                             #
#                                                                              #
# ---------------------------------------------------------------------------- #

[package]
name = "auraed"
version = "0.0.0"
edition = "2021"
authors = ["The Aurae Authors", "Kris Nóva <kris@nivenly.com>"]
license = "Apache-2.0"

[[bin]]
name = "auraed"
path = "src/bin/main.rs"

[dependencies]
anyhow = { workspace = true }
client = { workspace = true }
aurae-ebpf-shared = { path = "../ebpf-shared" }
aya = { version = ">=0.11", features = ["async_tokio"] }
backoff = { version = "0.4.0", features = ["tokio"] }
bytes = "1.5.0"
clap = { workspace = true }
chrono = { workspace = true }
clone3 = "0.2.3"
fancy-regex = { workspace = true }
futures = "0.3.30"
ipnetwork = "0.20.0"
iter_tools = "0.4.0"
libc = "0.2.152" # TODO: Nix comes with libc, can we rely on that?
lazy_static = { workspace = true }
<<<<<<< HEAD
libcgroups = { version = "0.3.1", default-features = false, features = ["v2"] }
libcontainer = { version = "0.3.1", default-features = false, features = ["v2"] }
log = "0.4.20"
=======
libcgroups = { git = "https://github.com/containers/youki", rev = "f4e7e300e6be7a4ea758a436218b9db1b39c69cd", default-features = false, features = [
    "v2",
] }
libcontainer = { git = "https://github.com/containers/youki", rev = "f4e7e300e6be7a4ea758a436218b9db1b39c69cd", default-features = false, features = [
    "v2",
] }
log = "0.4.17"
>>>>>>> 793eae09
netlink-packet-route = "0.13.0" # Used for netlink_packet_route::rtnl::address::nlas definition
nix = { workspace = true, features = ["sched"] }
oci-spec = "0.6.4"
once_cell = "1"
procfs = "0.16.0"
proto = { workspace = true }
rtnetlink = "0.11.0"
serde_json.workspace = true
serde.workspace = true
syslog-tracing = "0.2.0"
thiserror = { workspace = true }
tokio = { workspace = true, features = [
    "fs",
    "macros",
    "net",
    "parking_lot",
    "process",
    "rt-multi-thread",
    "signal",
    "sync",
] }
tokio-stream = { version = "0.1.14", features = ["net", "sync"] }
tonic = { workspace = true, features = ["tls"] }
tonic-health = { workspace = true }
tracing = { workspace = true, features = ["log"] }
<<<<<<< HEAD
tracing-log = "0.2"
=======
>>>>>>> 793eae09
tracing-subscriber = { version = "0.3", features = ["env-filter", "registry"] }
uuid = { workspace = true }
validation = { workspace = true, features = ["regex", "tonic"] }
validation_macros = { path = "../crates/validation/macros" }
walkdir = "2"

[dev-dependencies]
futures-util = { workspace = true }
multi_log = "0.1.2"
pretty_assertions = "1.4.0"
serial_test = { workspace = true }
simplelog = "0.12.1"
simple_test_case = "1.2.0"
test-helpers = { workspace = true }
test-helpers-macros = { workspace = true }<|MERGE_RESOLUTION|>--- conflicted
+++ resolved
@@ -55,19 +55,9 @@
 iter_tools = "0.4.0"
 libc = "0.2.152" # TODO: Nix comes with libc, can we rely on that?
 lazy_static = { workspace = true }
-<<<<<<< HEAD
 libcgroups = { version = "0.3.1", default-features = false, features = ["v2"] }
 libcontainer = { version = "0.3.1", default-features = false, features = ["v2"] }
 log = "0.4.20"
-=======
-libcgroups = { git = "https://github.com/containers/youki", rev = "f4e7e300e6be7a4ea758a436218b9db1b39c69cd", default-features = false, features = [
-    "v2",
-] }
-libcontainer = { git = "https://github.com/containers/youki", rev = "f4e7e300e6be7a4ea758a436218b9db1b39c69cd", default-features = false, features = [
-    "v2",
-] }
-log = "0.4.17"
->>>>>>> 793eae09
 netlink-packet-route = "0.13.0" # Used for netlink_packet_route::rtnl::address::nlas definition
 nix = { workspace = true, features = ["sched"] }
 oci-spec = "0.6.4"
@@ -93,10 +83,7 @@
 tonic = { workspace = true, features = ["tls"] }
 tonic-health = { workspace = true }
 tracing = { workspace = true, features = ["log"] }
-<<<<<<< HEAD
 tracing-log = "0.2"
-=======
->>>>>>> 793eae09
 tracing-subscriber = { version = "0.3", features = ["env-filter", "registry"] }
 uuid = { workspace = true }
 validation = { workspace = true, features = ["regex", "tonic"] }
