--- conflicted
+++ resolved
@@ -84,13 +84,8 @@
 mod health;
 mod observe;
 
-<<<<<<< HEAD
 pub fn init(main_module: Url) -> MainWorker {
-    let extension = Extension::builder("main-worker").ops(stdlib()).build();
-=======
-pub fn init() -> JsRuntime {
     let extension = Extension::builder("").ops(stdlib()).build();
->>>>>>> cf8e2a3f
 
     let create_web_worker_cb = Arc::new(|_| {
         todo!("Web workers are not supported yet");
