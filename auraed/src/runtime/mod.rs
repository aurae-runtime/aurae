--- conflicted
+++ resolved
@@ -28,29 +28,20 @@
  *                                                                            *
 \* -------------------------------------------------------------------------- */
 
-<<<<<<< HEAD
 mod error;
 
 use crate::runtime::error::CellServiceError;
-
-use anyhow::{anyhow, Error};
-=======
 use crate::runtime::free_cell::ValidatedFreeCellRequest;
 use anyhow::{anyhow, Context, Error};
->>>>>>> b1e3a9fa
 use aurae_proto::runtime::{
     cell_service_server, AllocateCellRequest, AllocateCellResponse, Executable,
     FreeCellRequest, FreeCellResponse, StartCellRequest, StartCellResponse,
     StopCellRequest, StopCellResponse,
 };
-<<<<<<< HEAD
 use cgroups_rs::{cgroup_builder::CgroupBuilder, *};
 use log::{error, info};
-=======
-use cgroups_rs::cgroup_builder::CgroupBuilder;
 use cgroups_rs::*;
 use log::info;
->>>>>>> b1e3a9fa
 use std::collections::HashMap;
 use std::io;
 use std::os::unix::process::CommandExt;
@@ -157,7 +148,6 @@
             .cell
             .ok_or(CellServiceError::MissingArgument { arg: "cell".into() })?;
         let cell_name = &cell.name;
-<<<<<<< HEAD
         let cgroup =
             create_cgroup(cell_name, cell.cpu_shares).map_err(|e| {
                 CellServiceError::Internal {
@@ -165,11 +155,7 @@
                     err: e.to_string(),
                 }
             })?;
-=======
-        let cgroup = self
-            .create_cgroup(cell_name, cell.cpu_shares)
-            .expect("create cgroup");
->>>>>>> b1e3a9fa
+
         info!("CellService: allocate() cell_name={:?}", cell_name);
         Ok(Response::new(AllocateCellResponse {
             cell_name: cell_name.to_string(),
@@ -181,7 +167,6 @@
         &self,
         request: Request<FreeCellRequest>,
     ) -> Result<Response<FreeCellResponse>, Status> {
-<<<<<<< HEAD
         // Initialize the cell
         let r = request.into_inner();
         let cell_name = r.cell_name;
@@ -191,14 +176,7 @@
             err: e.to_string(),
         })?;
         Ok(Response::new(FreeCellResponse {}))
-=======
-        let request = request.into_inner();
-        let request = ValidatedFreeCellRequest::validate(request, None)
-            .map_err(|e| Status::invalid_argument(e.to_string()))?;
-
-        info!("CellService: free() cell_name={:?}", &request.cell_name);
-        request.handle(self).map(Response::new)
->>>>>>> b1e3a9fa
+
     }
 
     async fn start(
@@ -318,7 +296,6 @@
     }
 }
 
-<<<<<<< HEAD
 // Here is where we define the "default" cgroup parameters for Aurae cells
 fn create_cgroup(id: &str, cpu_shares: u64) -> Result<Cgroup, Error> {
     let hierarchy = hierarchy();
@@ -352,8 +329,7 @@
     }
 }
 
-=======
->>>>>>> b1e3a9fa
+
 fn hierarchy() -> Box<dyn Hierarchy> {
     hierarchies::auto() // v1/v2 cgroup switch automatically
 }
@@ -385,12 +361,6 @@
     // TODO: run this in a way that creating cgroups works
     #[test]
     fn test_create_remove_cgroup() {
-<<<<<<< HEAD
-        let id = "testing-aurae";
-        let _cgroup = create_cgroup(id, 2).expect("create");
-        println!("Created cgroup: {}", id);
-        remove_cgroup(id).expect("remove");
-=======
         // let service = CellService::new();
         // let id = "testing-aurae";
         // let _cgroup = service.create_cgroup(id, 2).expect("create cgroup");
@@ -405,6 +375,5 @@
         let id = "testing-aurae-removal";
         // TODO: check error type with unwrap_err().kind()
         assert!(service.remove_cgroup(id).is_err());
->>>>>>> b1e3a9fa
     }
 }