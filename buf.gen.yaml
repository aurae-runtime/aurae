--- conflicted
+++ resolved
@@ -1,10 +1,6 @@
 version: v1
 plugins:
-<<<<<<< HEAD
-  - plugin: buf.build/community/neoeinstein-prost:v0.2.2
-=======
   - plugin: buf.build/community/neoeinstein-prost:v0.2.3
->>>>>>> 793eae09
     out: proto/gen
     opt:
       - bytes=.
@@ -15,11 +11,7 @@
     out: proto/gen
     opt:
       - extern_path=.google.protobuf=::pbjson_types
-<<<<<<< HEAD
-  - plugin: buf.build/community/neoeinstein-tonic:v0.2.2
-=======
   - plugin: buf.build/community/neoeinstein-tonic:v0.3.0
->>>>>>> 793eae09
     out: proto/gen
     opt:
       - compile_well_known_types
