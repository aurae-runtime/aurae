# ---------------------------------------------------------------------------- #
#        Apache 2.0 License Copyright © 2022-2023 The Aurae Authors            #
#                                                                              #
#                +--------------------------------------------+                #
#                |   █████╗ ██╗   ██╗██████╗  █████╗ ███████╗ |                #
#                |  ██╔══██╗██║   ██║██╔══██╗██╔══██╗██╔════╝ |                #
#                |  ███████║██║   ██║██████╔╝███████║█████╗   |                #
#                |  ██╔══██║██║   ██║██╔══██╗██╔══██║██╔══╝   |                #
#                |  ██║  ██║╚██████╔╝██║  ██║██║  ██║███████╗ |                #
#                |  ╚═╝  ╚═╝ ╚═════╝ ╚═╝  ╚═╝╚═╝  ╚═╝╚══════╝ |                #
#                +--------------------------------------------+                #
#                                                                              #
#                         Distributed Systems Runtime                          #
#                                                                              #
# ---------------------------------------------------------------------------- #
#                                                                              #
#   Licensed under the Apache License, Version 2.0 (the "License");            #
#   you may not use this file except in compliance with the License.           #
#   You may obtain a copy of the License at                                    #
#                                                                              #
#       http://www.apache.org/licenses/LICENSE-2.0                             #
#                                                                              #
#   Unless required by applicable law or agreed to in writing, software        #
#   distributed under the License is distributed on an "AS IS" BASIS,          #
#   WITHOUT WARRANTIES OR CONDITIONS OF ANY KIND, either express or implied.   #
#   See the License for the specific language governing permissions and        #
#   limitations under the License.                                             #
#                                                                              #
# ---------------------------------------------------------------------------- #

[package]
name = "auraed"
version = "0.0.0"
edition = "2021"
authors = ["The Aurae Authors", "Kris Nóva <kris@nivenly.com>"]
license = "Apache-2.0"

[[bin]]
name = "auraed"
path = "src/bin/main.rs"

[dependencies]
anyhow = { workspace = true }
client = { workspace = true }
aurae-ebpf-shared = { path = "../ebpf-shared" }
aya = { version = ">=0.11", features = ["async_tokio"] }
backoff = { version = "0.4.0", features = ["tokio"] }
bytes = "1.2.1"
clap = { workspace = true }
chrono = { workspace = true }
clone3 = "0.2.3"
fancy-regex = { workspace = true }
futures = "0.3.28"
ipnetwork = "0.20.0"
iter_tools = "0.20.0"
libc = "0.2.155" # TODO: Nix comes with libc, can we rely on that?
lazy_static = { workspace = true }
<<<<<<< HEAD
libcgroups = { git = "https://github.com/containers/youki", tag = "v0.1.0", default-features = false, features = [
    "v2",
] }
libcontainer = { git = "https://github.com/containers/youki", tag = "v0.1.0", default-features = false, features = [
=======
libcgroups = { git = "https://github.com/containers/youki", rev = "5b62356e377def45c36c29183c586c4302685cf8", default-features = false, features = [
    "v2",
] }
libcontainer = { git = "https://github.com/containers/youki", rev = "5b62356e377def45c36c29183c586c4302685cf8", default-features = false, features = [
>>>>>>> 65087e30
    "v2",
] }
log = "0.4.17"
netlink-packet-route = "0.13.0" # Used for netlink_packet_route::rtnl::address::nlas definition
<<<<<<< HEAD
nix = { workspace = true, features = ["sched"] }
oci-spec = "= 0.6.1"
=======
nix = { workspace = true, features = ["sched", "mount", "signal"] }
oci-spec = "0.6.4"
>>>>>>> 65087e30
once_cell = "1"
procfs = "0.16.0"
proto = { workspace = true }
rtnetlink = "0.11.0"
serde_json.workspace = true
serde.workspace = true
syslog-tracing = "0.3.1"
thiserror = { workspace = true }
tokio = { workspace = true, features = [
    "fs",
    "macros",
    "net",
    "parking_lot",
    "process",
    "rt-multi-thread",
    "signal",
    "sync",
] }
tokio-stream = { version = "0.1.14", features = ["net", "sync"] }
tonic = { workspace = true, features = ["tls"] }
tonic-health = { workspace = true }
tracing = { workspace = true, features = ["log"] }
tracing-subscriber = { version = "0.3", features = ["env-filter", "registry"] }
uuid = { workspace = true }
validation = { workspace = true, features = ["regex", "tonic"] }
validation_macros = { path = "../crates/validation/macros" }
walkdir = "2"

[dev-dependencies]
futures-util = { workspace = true }
multi_log = "0.1.2"
pretty_assertions = "1.3.0"
serial_test = { workspace = true }
simplelog = "0.12.0"
simple_test_case = "1.1.0"
test-helpers = { workspace = true }
test-helpers-macros = { workspace = true }<|MERGE_RESOLUTION|>--- conflicted
+++ resolved
@@ -55,28 +55,16 @@
 iter_tools = "0.20.0"
 libc = "0.2.155" # TODO: Nix comes with libc, can we rely on that?
 lazy_static = { workspace = true }
-<<<<<<< HEAD
-libcgroups = { git = "https://github.com/containers/youki", tag = "v0.1.0", default-features = false, features = [
-    "v2",
-] }
-libcontainer = { git = "https://github.com/containers/youki", tag = "v0.1.0", default-features = false, features = [
-=======
 libcgroups = { git = "https://github.com/containers/youki", rev = "5b62356e377def45c36c29183c586c4302685cf8", default-features = false, features = [
     "v2",
 ] }
 libcontainer = { git = "https://github.com/containers/youki", rev = "5b62356e377def45c36c29183c586c4302685cf8", default-features = false, features = [
->>>>>>> 65087e30
     "v2",
 ] }
 log = "0.4.17"
 netlink-packet-route = "0.13.0" # Used for netlink_packet_route::rtnl::address::nlas definition
-<<<<<<< HEAD
-nix = { workspace = true, features = ["sched"] }
-oci-spec = "= 0.6.1"
-=======
 nix = { workspace = true, features = ["sched", "mount", "signal"] }
 oci-spec = "0.6.4"
->>>>>>> 65087e30
 once_cell = "1"
 procfs = "0.16.0"
 proto = { workspace = true }
