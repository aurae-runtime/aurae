# ---------------------------------------------------------------------------- #
#        Apache 2.0 License Copyright © 2022-2023 The Aurae Authors            #
#                                                                              #
#                +--------------------------------------------+                #
#                |   █████╗ ██╗   ██╗██████╗  █████╗ ███████╗ |                #
#                |  ██╔══██╗██║   ██║██╔══██╗██╔══██╗██╔════╝ |                #
#                |  ███████║██║   ██║██████╔╝███████║█████╗   |                #
#                |  ██╔══██║██║   ██║██╔══██╗██╔══██║██╔══╝   |                #
#                |  ██║  ██║╚██████╔╝██║  ██║██║  ██║███████╗ |                #
#                |  ╚═╝  ╚═╝ ╚═════╝ ╚═╝  ╚═╝╚═╝  ╚═╝╚══════╝ |                #
#                +--------------------------------------------+                #
#                                                                              #
#                         Distributed Systems Runtime                          #
#                                                                              #
# ---------------------------------------------------------------------------- #
#                                                                              #
#   Licensed under the Apache License, Version 2.0 (the "License");            #
#   you may not use this file except in compliance with the License.           #
#   You may obtain a copy of the License at                                    #
#                                                                              #
#       http://www.apache.org/licenses/LICENSE-2.0                             #
#                                                                              #
#   Unless required by applicable law or agreed to in writing, software        #
#   distributed under the License is distributed on an "AS IS" BASIS,          #
#   WITHOUT WARRANTIES OR CONDITIONS OF ANY KIND, either express or implied.   #
#   See the License for the specific language governing permissions and        #
#   limitations under the License.                                             #
#                                                                              #
# ---------------------------------------------------------------------------- #

[package]
name = "auraescript"
version = "0.0.0"
edition = "2021"
authors = ["The Aurae Authors", "Kris Nóva <kris@nivenly.com>"]
license = "Apache-2.0"

[[bin]]
name = "auraescript"
path = "src/bin/main.rs"

[dependencies]
anyhow = { workspace = true }
client = { workspace = true }
<<<<<<< HEAD
deno_ast = "0.25.0"
deno_core = "0.176.0"
deno_runtime = "0.102.0"
=======
deno_ast = { version = "0.24.0", features = ["transpiling"] }
deno_core = "0.175.0"
>>>>>>> cf8e2a3f
macros = { package = "auraescript_macros", path = "./macros" }
proto = { workspace = true }
tokio = { workspace = true, features = ["fs", "rt-multi-thread"] }<|MERGE_RESOLUTION|>--- conflicted
+++ resolved
@@ -42,14 +42,9 @@
 [dependencies]
 anyhow = { workspace = true }
 client = { workspace = true }
-<<<<<<< HEAD
-deno_ast = "0.25.0"
+deno_ast = { version = "0.25.0", features = ["transpiling"] }
 deno_core = "0.176.0"
 deno_runtime = "0.102.0"
-=======
-deno_ast = { version = "0.24.0", features = ["transpiling"] }
-deno_core = "0.175.0"
->>>>>>> cf8e2a3f
 macros = { package = "auraescript_macros", path = "./macros" }
 proto = { workspace = true }
 tokio = { workspace = true, features = ["fs", "rt-multi-thread"] }