--- conflicted
+++ resolved
@@ -181,12 +181,11 @@
 container: ## Build the container defined in hack/container
 	./hack/container
 
-<<<<<<< HEAD
+
 .PHONY: test-workflow
 test-workflow: ## Tests a github actions workflow locally using `act`
 	@act -W ./.github/workflows/$(file)
-=======
+
 .PHONY: check-deps
 check-deps: ## Check if there are any unused dependencies in Cargo.toml
 	cargo +nightly udeps --all-targets
->>>>>>> 2e89ea43
